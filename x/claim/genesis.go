package claim

import (
	"time"

	sdk "github.com/cosmos/cosmos-sdk/types"

	"github.com/osmosis-labs/osmosis/x/claim/keeper"
	"github.com/osmosis-labs/osmosis/x/claim/types"
)

// InitGenesis initializes the capability module's state from a provided genesis
// state.
func InitGenesis(ctx sdk.Context, k keeper.Keeper, genState types.GenesisState) {
	// If its the chain genesis, set the airdrop start time to be now, and setup the needed module accounts.
	if genState.Params.AirdropStartTime.Equal(time.Time{}) {
		genState.Params.AirdropStartTime = ctx.BlockTime()
		k.CreateModuleAccount(ctx, genState.ModuleAccountBalance)
	}

<<<<<<< HEAD
	err := k.SetParams(ctx, genState.Params)
	if err != nil {
		panic(err)
	}
	k.SetClaimRecords(ctx, genState.ClaimRecords)
=======
	if err := k.SetParams(ctx, genState.Params); err != nil {
		panic(err)
	}
	if err := k.SetClaimRecords(ctx, genState.ClaimRecords); err != nil {
		panic(err)
	}
>>>>>>> 9f1e0c70
}

// ExportGenesis returns the capability module's exported genesis.
func ExportGenesis(ctx sdk.Context, k keeper.Keeper) *types.GenesisState {
	params, err := k.GetParams(ctx)
	if err != nil {
		panic(err)
	}
	genesis := types.DefaultGenesis()
	genesis.ModuleAccountBalance = k.GetModuleAccountBalance(ctx)
	genesis.Params = params
	genesis.ClaimRecords = k.GetClaimRecords(ctx)
	return genesis
}<|MERGE_RESOLUTION|>--- conflicted
+++ resolved
@@ -18,20 +18,12 @@
 		k.CreateModuleAccount(ctx, genState.ModuleAccountBalance)
 	}
 
-<<<<<<< HEAD
-	err := k.SetParams(ctx, genState.Params)
-	if err != nil {
-		panic(err)
-	}
-	k.SetClaimRecords(ctx, genState.ClaimRecords)
-=======
 	if err := k.SetParams(ctx, genState.Params); err != nil {
 		panic(err)
 	}
 	if err := k.SetClaimRecords(ctx, genState.ClaimRecords); err != nil {
 		panic(err)
 	}
->>>>>>> 9f1e0c70
 }
 
 // ExportGenesis returns the capability module's exported genesis.

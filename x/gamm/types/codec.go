package types

import (
	"github.com/cosmos/cosmos-sdk/codec"
	"github.com/cosmos/cosmos-sdk/codec/types"
	sdk "github.com/cosmos/cosmos-sdk/types"
	"github.com/cosmos/cosmos-sdk/types/msgservice"
	authtypes "github.com/cosmos/cosmos-sdk/x/auth/types"
)

// RegisterLegacyAminoCodec registers the necessary x/bank interfaces and concrete types
// on the provided LegacyAmino codec. These types are used for Amino JSON serialization.
func RegisterLegacyAminoCodec(cdc *codec.LegacyAmino) {
	cdc.RegisterConcrete(&PoolAccount{}, "osmosis/gamm/PoolAccount", nil)
	cdc.RegisterConcrete(&MsgCreatePool{}, "osmosis/gamm/create-pool", nil)
	cdc.RegisterConcrete(&MsgJoinPool{}, "osmosis/gamm/join-pool", nil)
	cdc.RegisterConcrete(&MsgExitPool{}, "osmosis/gamm/exit-pool", nil)
	cdc.RegisterConcrete(&MsgSwapExactAmountIn{}, "osmosis/gamm/swap-exact-amount-in", nil)
	cdc.RegisterConcrete(&MsgSwapExactAmountOut{}, "osmosis/gamm/swap-exact-amount-out", nil)
	cdc.RegisterConcrete(&MsgJoinSwapExternAmountIn{}, "osmosis/gamm/join-swap-extern-amount-in", nil)
	cdc.RegisterConcrete(&MsgJoinSwapShareAmountOut{}, "osmosis/gamm/join-swap-share-amount-out", nil)
	cdc.RegisterConcrete(&MsgExitSwapExternAmountOut{}, "osmosis/gamm/exit-swap-extern-amount-out", nil)
	cdc.RegisterConcrete(&MsgExitSwapShareAmountIn{}, "osmosis/gamm/exit-swap-share-amount-in", nil)
}

func RegisterInterfaces(registry types.InterfaceRegistry) {
	registry.RegisterInterface(
		"cosmos.auth.v1beta1.AccountI",
		(*authtypes.AccountI)(nil),
		&PoolAccount{},
	)

	registry.RegisterInterface(
		"osmosis.gamm.v1beta1.PoolAccount",
		(*PoolAccountI)(nil),
		&PoolAccount{},
	)

	registry.RegisterImplementations(
		(*sdk.Msg)(nil),
		&MsgCreatePool{},
		&MsgJoinPool{},
		&MsgExitPool{},
		&MsgSwapExactAmountIn{},
		&MsgSwapExactAmountOut{},
		&MsgJoinSwapExternAmountIn{},
		&MsgJoinSwapShareAmountOut{},
		&MsgExitSwapExternAmountOut{},
		&MsgExitSwapShareAmountIn{},
	)
<<<<<<< HEAD
=======

>>>>>>> 1105b81d
	msgservice.RegisterMsgServiceDesc(registry, &_Msg_serviceDesc)
}

var (
	amino = codec.NewLegacyAmino()

	// ModuleCdc references the global x/bank module codec. Note, the codec should
	// ONLY be used in certain instances of tests and for JSON encoding as Amino is
	// still used for that purpose.
	//
	// The actual codec used for serialization should be provided to x/staking and
	// defined at the application level.
	ModuleCdc = codec.NewAminoCodec(amino)
)

func init() {
	RegisterLegacyAminoCodec(amino)
	amino.Seal()
}<|MERGE_RESOLUTION|>--- conflicted
+++ resolved
@@ -48,10 +48,7 @@
 		&MsgExitSwapExternAmountOut{},
 		&MsgExitSwapShareAmountIn{},
 	)
-<<<<<<< HEAD
-=======
 
->>>>>>> 1105b81d
 	msgservice.RegisterMsgServiceDesc(registry, &_Msg_serviceDesc)
 }
 
